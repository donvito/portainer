--- conflicted
+++ resolved
@@ -60,7 +60,6 @@
 	return service, nil
 }
 
-<<<<<<< HEAD
 // StoreComposeEnvFile stores a new .env file in the stack store path using the content of envFileContent.
 func (service *Service) StoreComposeEnvFile(name, envFileContent string) error {
 	stackStorePath := path.Join(ComposeStorePath, name)
@@ -102,17 +101,10 @@
 	return path.Join(service.fileStorePath, stackStorePath), nil
 }
 
-// StoreTLSFile creates a subfolder in the TLSStorePath and stores a new file with the content from r.
-func (service *Service) StoreTLSFile(endpointID portainer.EndpointID, fileType portainer.TLSFileType, r io.Reader) error {
-	ID := strconv.Itoa(int(endpointID))
-	endpointStorePath := path.Join(TLSStorePath, ID)
-	err := service.createDirectoryInStoreIfNotExist(endpointStorePath)
-=======
 // StoreTLSFile creates a folder in the TLSStorePath and stores a new file with the content from r.
 func (service *Service) StoreTLSFile(folder string, fileType portainer.TLSFileType, r io.Reader) error {
 	storePath := path.Join(TLSStorePath, folder)
 	err := service.createDirectoryInStoreIfNotExist(storePath)
->>>>>>> a6ef2716
 	if err != nil {
 		return err
 	}
