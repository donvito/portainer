--- conflicted
+++ resolved
@@ -8,20 +8,6 @@
 
 // Server implements the portainer.Server interface
 type Server struct {
-<<<<<<< HEAD
-	BindAddress     string
-	AssetsPath      string
-	AuthDisabled    bool
-	UserService     portainer.UserService
-	EndpointService portainer.EndpointService
-	CryptoService   portainer.CryptoService
-	JWTService      portainer.JWTService
-	FileService     portainer.FileService
-	Settings        *portainer.Settings
-	TemplatesURL    string
-	ActiveEndpoint  *portainer.Endpoint
-	Handler         *Handler
-=======
 	BindAddress        string
 	AssetsPath         string
 	AuthDisabled       bool
@@ -35,7 +21,6 @@
 	TemplatesURL       string
 	ActiveEndpoint     *portainer.Endpoint
 	Handler            *Handler
->>>>>>> a7875812
 }
 
 func (server *Server) updateActiveEndpoint(endpoint *portainer.Endpoint) error {
