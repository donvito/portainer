--- conflicted
+++ resolved
@@ -11,27 +11,19 @@
 
 // Manager represents a service used to manage Docker proxies.
 type Manager struct {
-<<<<<<< HEAD
-	proxyFactory    *proxyFactory
-	proxies         cmap.ConcurrentMap
-	registryProxies cmap.ConcurrentMap
-=======
 	proxyFactory     *proxyFactory
 	proxies          cmap.ConcurrentMap
 	extensionProxies cmap.ConcurrentMap
->>>>>>> b2b685ba
+	registryProxies  cmap.ConcurrentMap
 }
 
 // NewManager initializes a new proxy Service
 func NewManager(resourceControlService portainer.ResourceControlService, teamMembershipService portainer.TeamMembershipService, settingsService portainer.SettingsService, registryService portainer.RegistryService, dockerHubService portainer.DockerHubService) *Manager {
 	return &Manager{
-<<<<<<< HEAD
-		proxies:         cmap.New(),
-		registryProxies: cmap.New(),
-=======
 		proxies:          cmap.New(),
 		extensionProxies: cmap.New(),
->>>>>>> b2b685ba
+		registryProxies:  cmap.New(),
+
 		proxyFactory: &proxyFactory{
 			ResourceControlService: resourceControlService,
 			TeamMembershipService:  teamMembershipService,
@@ -80,7 +72,7 @@
 		return nil, err
 	}
 
-	proxy = manager.proxyFactory.newHTTPProxy(registryURL)
+	proxy = manager.proxyFactory.newHTTPPRoxy(registryURL)
 
 	manager.registryProxies.Set(string(registry.ID), proxy)
 	return proxy, nil
@@ -109,11 +101,6 @@
 	manager.proxies.Remove(key)
 }
 
-<<<<<<< HEAD
-// DeleteProxy deletes the proxy associated to a key
-func (manager *Manager) DeleteRegistryProxy(key string) {
-	manager.registryProxies.Remove(key)
-=======
 // CreateAndRegisterExtensionProxy creates a new HTTP reverse proxy for an extension and adds it to the registered proxies.
 func (manager *Manager) CreateAndRegisterExtensionProxy(key, extensionAPIURL string) (http.Handler, error) {
 
@@ -122,7 +109,7 @@
 		return nil, err
 	}
 
-	proxy := manager.proxyFactory.newExtensionHTTPPRoxy(extensionURL)
+	proxy := manager.proxyFactory.newHTTPPRoxy(extensionURL)
 	manager.extensionProxies.Set(key, proxy)
 	return proxy, nil
 }
@@ -143,5 +130,9 @@
 			manager.extensionProxies.Remove(k)
 		}
 	}
->>>>>>> b2b685ba
+}
+
+// DeleteProxy deletes the proxy associated to a key
+func (manager *Manager) DeleteRegistryProxy(key string) {
+	manager.registryProxies.Remove(key)
 }