--- conflicted
+++ resolved
@@ -3,18 +3,6 @@
 
 <h2>Images:</h2>
 
-<<<<<<< HEAD
-<ul class="nav nav-pills">
-    <li class="dropdown">
-        <a class="dropdown-toggle" id="drop4" role="button" data-toggle="dropdown" data-target="#">Actions <b
-                class="caret"></b></a>
-        <ul id="menu1" class="dropdown-menu" role="menu" aria-labelledby="drop4">
-            <li><a tabindex="-1" href="" ng-click="removeAction()">Remove</a></li>
-        </ul>
-    </li>
-    <li><a data-toggle="modal" data-target="#pull-modal" href="">Pull</a></li>
-</ul>
-=======
 <div>
     <ul class="nav nav-pills pull-left">
         <li class="dropdown">
@@ -30,27 +18,17 @@
         <input type="text" class="form-control" id="filter" placeholder="Filter" ng-model="filter"/> <label class="sr-only" for="filter">Filter</label>
     </div>
 </div>
->>>>>>> a96298db
 <table class="table table-striped">
     <thead>
-    <tr>
-        <th><input type="checkbox" ng-model="toggle" ng-change="toggleSelectAll()"/> Action</th>
-        <th>Id</th>
-        <th>Repository</th>
-        <th>VirtualSize</th>
-        <th>Created</th>
-    </tr>
+        <tr>
+            <th><input type="checkbox" ng-model="toggle" ng-change="toggleSelectAll()" /> Action</th>
+            <th>Id</th>
+            <th>Repository</th>
+            <th>VirtualSize</th>
+            <th>Created</th>
+        </tr>
     </thead>
     <tbody>
-<<<<<<< HEAD
-    <tr ng-repeat="image in images | orderBy:predicate">
-        <td><input type="checkbox" ng-model="image.Checked"/></td>
-        <td><a href="#/images/{{ image.Id }}/?tag={{ image|repotag }}">{{ image.Id|truncate:20}}</a></td>
-        <td>{{ image|repotag }}</td>
-        <td>{{ image.VirtualSize|humansize }}</td>
-        <td>{{ image.Created|getdate }}</td>
-    </tr>
-=======
         <tr ng-repeat="image in images | filter:filter | orderBy:predicate">
             <td><input type="checkbox" ng-model="image.Checked" /></td>
             <td><a href="#/images/{{ image.Id }}/?tag={{ image|repotag }}">{{ image.Id|truncate:20}}</a></td>
@@ -58,6 +36,5 @@
             <td>{{ image.VirtualSize|humansize }}</td>
             <td>{{ image.Created|getdate }}</td>
         </tr>
->>>>>>> a96298db
     </tbody>
 </table>