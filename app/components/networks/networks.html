--- conflicted
+++ resolved
@@ -48,17 +48,17 @@
                   </a>
                 </th>
                 <th>
-<<<<<<< HEAD
                   <a ng-click="order('StackName')">
                     Stack
                     <span ng-show="sortType == 'StackName' && !sortReverse" class="glyphicon glyphicon-chevron-down"></span>
                     <span ng-show="sortType == 'StackName' && sortReverse" class="glyphicon glyphicon-chevron-up"></span>
-=======
+                  </a>
+                </th>
+                <th>
                   <a ng-click="order('Id')">
                     Id
                     <span ng-show="sortType == 'Id' && !sortReverse" class="glyphicon glyphicon-chevron-down"></span>
                     <span ng-show="sortType == 'Id' && sortReverse" class="glyphicon glyphicon-chevron-up"></span>
->>>>>>> f3a1250b
                   </a>
                 </th>
                 <th>
