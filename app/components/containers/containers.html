<rd-header>
  <rd-header-title title="Container list">
    <a data-toggle="tooltip" title="Refresh" ui-sref="containers" ui-sref-opts="{reload: true}">
      <i class="fa fa-refresh" aria-hidden="true"></i>
    </a>
    <i id="loadContainersSpinner" class="fa fa-cog fa-spin" style="margin-left: 5px;"></i>
  </rd-header-title>
  <rd-header-content>Containers</rd-header-content>
</rd-header>

<div class="col-lg-12">
  <rd-widget>
    <rd-widget-header icon="fa-server" title="Containers">
      <div class="pull-right">
        Items per page:
        <select ng-model="state.pagination_count" ng-change="changePaginationCount()">
          <option value="0">All</option>
          <option value="10">10</option>
          <option value="25">25</option>
          <option value="50">50</option>
          <option value="100">100</option>
        </select>
      </div>
    </rd-widget-header>
    <rd-widget-taskbar classes="col-lg-12">
      <div class="pull-left">
        <div class="btn-group" role="group" aria-label="...">
          <button type="button" class="btn btn-success btn-responsive" ng-click="startAction()" ng-disabled="!state.selectedItemCount || state.noStoppedItemsSelected"><i class="fa fa-play space-right" aria-hidden="true"></i>Start</button>
          <button type="button" class="btn btn-danger btn-responsive" ng-click="stopAction()" ng-disabled="!state.selectedItemCount || state.noRunningItemsSelected"><i class="fa fa-stop space-right" aria-hidden="true"></i>Stop</button>
          <button type="button" class="btn btn-danger btn-responsive" ng-click="killAction()" ng-disabled="!state.selectedItemCount"><i class="fa fa-bomb space-right" aria-hidden="true"></i>Kill</button>
          <button type="button" class="btn btn-primary btn-responsive" ng-click="restartAction()" ng-disabled="!state.selectedItemCount"><i class="fa fa-refresh space-right" aria-hidden="true"></i>Restart</button>
          <button type="button" class="btn btn-primary btn-responsive" ng-click="pauseAction()" ng-disabled="!state.selectedItemCount || state.noRunningItemsSelected"><i class="fa fa-pause space-right" aria-hidden="true"></i>Pause</button>
          <button type="button" class="btn btn-primary btn-responsive" ng-click="unpauseAction()" ng-disabled="!state.selectedItemCount || state.noPausedItemsSelected"><i class="fa fa-play space-right" aria-hidden="true"></i>Resume</button>
          <button type="button" class="btn btn-danger btn-responsive" ng-click="confirmRemoveAction()" ng-disabled="!state.selectedItemCount"><i class="fa fa-trash space-right" aria-hidden="true"></i>Remove</button>
        </div>
        <a class="btn btn-primary" type="button" ui-sref="actions.create.container"><i class="fa fa-plus space-right" aria-hidden="true"></i>Add container</a>
      </div>
      <div class="pull-right">
        <input type="checkbox" ng-model="state.displayAll" id="displayAll" ng-change="toggleGetAll()" style="margin-top: -2px; margin-right: 5px;"/><label for="displayAll">Show all containers</label>
        <input type="text" id="filter" ng-model="state.filter" placeholder="Filter..." class="form-control input-sm" />
      </div>
    </rd-widget-taskbar>
    <rd-widget-body classes="no-padding">
      <div class="table-responsive">
        <table class="table table-hover">
          <thead>
            <tr>
              <th>
                <input type="checkbox" ng-model="allSelected" ng-change="selectItems(allSelected)" />
              </th>
              <th>
                <a ng-click="order('Status')">
                  State
                  <span ng-show="sortType == 'Status' && !sortReverse" class="glyphicon glyphicon-chevron-down"></span>
                  <span ng-show="sortType == 'Status' && sortReverse" class="glyphicon glyphicon-chevron-up"></span>
                </a>
              </th>
              <th>
                <a ng-click="order('Names')">
                  Name
                  <span ng-show="sortType == 'Names' && !sortReverse" class="glyphicon glyphicon-chevron-down"></span>
                  <span ng-show="sortType == 'Names' && sortReverse" class="glyphicon glyphicon-chevron-up"></span>
                </a>
				<a data-toggle="tooltip" title="More" ng-click="truncateMore();" ng-show="showMore">
					<i class="fa fa-plus-square" aria-hidden="true"></i>
				</a>
              </th>
              <th>
                <a ng-click="order('StackName')">
                  Stack
                  <span ng-show="sortType == 'StackName' && !sortReverse" class="glyphicon glyphicon-chevron-down"></span>
                  <span ng-show="sortType == 'StackName' && sortReverse" class="glyphicon glyphicon-chevron-up"></span>
                </a>
              </th>
              <th>
                <a ng-click="order('Image')">
                  Image
                  <span ng-show="sortType == 'Image' && !sortReverse" class="glyphicon glyphicon-chevron-down"></span>
                  <span ng-show="sortType == 'Image' && sortReverse" class="glyphicon glyphicon-chevron-up"></span>
                </a>
              </th>
              <th ng-if="state.displayIP">
                <a ng-click="order('IP')">
                  IP Address
                  <span ng-show="sortType == 'IP' && !sortReverse" class="glyphicon glyphicon-chevron-down"></span>
                  <span ng-show="sortType == 'IP' && sortReverse" class="glyphicon glyphicon-chevron-up"></span>
                </a>
              </th>
              <th ng-if="applicationState.endpoint.mode.provider === 'DOCKER_SWARM'">
                <a ng-click="order('Host')">
                  Host IP
                  <span ng-show="sortType == 'Host' && !sortReverse" class="glyphicon glyphicon-chevron-down"></span>
                  <span ng-show="sortType == 'Host' && sortReverse" class="glyphicon glyphicon-chevron-up"></span>
                </a>
              </th>
              <th>
                <a ng-click="order('Ports')">
                  Published Ports
                  <span ng-show="sortType == 'Ports' && !sortReverse" class="glyphicon glyphicon-chevron-down"></span>
                  <span ng-show="sortType == 'Ports' && sortReverse" class="glyphicon glyphicon-chevron-up"></span>
                </a>
              </th>
              <th ng-if="applicationState.application.authentication">
                <a ng-click="order('ResourceControl.Ownership')">
                  Ownership
                  <span ng-show="sortType == 'ResourceControl.Ownership' && !sortReverse" class="glyphicon glyphicon-chevron-down"></span>
                  <span ng-show="sortType == 'ResourceControl.Ownership' && sortReverse" class="glyphicon glyphicon-chevron-up"></span>
                </a>
              </th>
            </tr>
          </thead>
          <tbody>
            <tr dir-paginate="container in (state.filteredContainers = ( containers | filter:state.filter | orderBy:sortType:sortReverse | itemsPerPage: state.pagination_count))">
              <td><input type="checkbox" ng-model="container.Checked" ng-change="selectItem(container)"/></td>
              <td>
                <span ng-if="['starting','healthy','unhealthy'].indexOf(container.Status) !== -1" class="label label-{{ container.Status|containerstatusbadge }} interactive" uib-tooltip="This container has a health check">{{ container.Status | containerstatus }}</span>
                <span ng-if="['starting','healthy','unhealthy'].indexOf(container.Status) === -1" class="label label-{{ container.Status|containerstatusbadge }}">{{ container.Status | containerstatus }}</span>
              </td>
<<<<<<< HEAD
              <td ng-if="applicationState.endpoint.mode.provider === 'DOCKER_SWARM'"><a ui-sref="container({id: container.Id})">{{ container|swarmcontainername|truncate: 40}}</a></td>
              <td ng-if="applicationState.endpoint.mode.provider !== 'DOCKER_SWARM'"><a ui-sref="container({id: container.Id})">{{ container|containername|truncate: 40}}</a></td>
              <td>{{ container.StackName ? container.StackName : '-' }}</td>
=======
              <td ng-if="applicationState.endpoint.mode.provider === 'DOCKER_SWARM'"><a ui-sref="container({id: container.Id})">{{ container|swarmcontainername|truncate: truncate_size}}</a></td>
              <td ng-if="applicationState.endpoint.mode.provider !== 'DOCKER_SWARM'"><a ui-sref="container({id: container.Id})">{{ container|containername|truncate: truncate_size}}</a></td>
>>>>>>> f3a1250b
              <td><a ui-sref="image({id: container.Image})">{{ container.Image | hideshasum }}</a></td>
              <td ng-if="state.displayIP">{{ container.IP ? container.IP : '-' }}</td>
              <td ng-if="applicationState.endpoint.mode.provider === 'DOCKER_SWARM'">{{ container.hostIP }}</td>
              <td>
                <a ng-if="container.Ports.length > 0" ng-repeat="p in container.Ports" class="image-tag" ng-href="http://{{ PublicURL || p.host }}:{{p.public}}" target="_blank">
                  <i class="fa fa-external-link" aria-hidden="true"></i> {{p.public}}:{{ p.private }}
                </a>
                <span ng-if="container.Ports.length == 0" >-</span>
              </td>
              <td ng-if="applicationState.application.authentication">
                <span>
                  <i ng-class="container.ResourceControl.Ownership | ownershipicon" aria-hidden="true"></i>
                  {{ container.ResourceControl.Ownership ? container.ResourceControl.Ownership : container.ResourceControl.Ownership = 'public' }}
                </span>
              </td>
            </tr>
            <tr ng-if="!containers">
              <td colspan="9" class="text-center text-muted">Loading...</td>
            </tr>
            <tr ng-if="containers.length == 0">
              <td colspan="9" class="text-center text-muted">No containers available.</td>
            </tr>
          </tbody>
        </table>
        <div ng-if="containers" class="pull-left pagination-controls">
          <dir-pagination-controls></dir-pagination-controls>
        </div>
      </div>
    </rd-widget-body>
  </rd-widget>
</div><|MERGE_RESOLUTION|>--- conflicted
+++ resolved
@@ -61,9 +61,9 @@
                   <span ng-show="sortType == 'Names' && !sortReverse" class="glyphicon glyphicon-chevron-down"></span>
                   <span ng-show="sortType == 'Names' && sortReverse" class="glyphicon glyphicon-chevron-up"></span>
                 </a>
-				<a data-toggle="tooltip" title="More" ng-click="truncateMore();" ng-show="showMore">
-					<i class="fa fa-plus-square" aria-hidden="true"></i>
-				</a>
+        				<a data-toggle="tooltip" title="More" ng-click="truncateMore();" ng-show="showMore">
+        					<i class="fa fa-plus-square" aria-hidden="true"></i>
+        				</a>
               </th>
               <th>
                 <a ng-click="order('StackName')">
@@ -116,14 +116,9 @@
                 <span ng-if="['starting','healthy','unhealthy'].indexOf(container.Status) !== -1" class="label label-{{ container.Status|containerstatusbadge }} interactive" uib-tooltip="This container has a health check">{{ container.Status | containerstatus }}</span>
                 <span ng-if="['starting','healthy','unhealthy'].indexOf(container.Status) === -1" class="label label-{{ container.Status|containerstatusbadge }}">{{ container.Status | containerstatus }}</span>
               </td>
-<<<<<<< HEAD
-              <td ng-if="applicationState.endpoint.mode.provider === 'DOCKER_SWARM'"><a ui-sref="container({id: container.Id})">{{ container|swarmcontainername|truncate: 40}}</a></td>
-              <td ng-if="applicationState.endpoint.mode.provider !== 'DOCKER_SWARM'"><a ui-sref="container({id: container.Id})">{{ container|containername|truncate: 40}}</a></td>
-              <td>{{ container.StackName ? container.StackName : '-' }}</td>
-=======
               <td ng-if="applicationState.endpoint.mode.provider === 'DOCKER_SWARM'"><a ui-sref="container({id: container.Id})">{{ container|swarmcontainername|truncate: truncate_size}}</a></td>
               <td ng-if="applicationState.endpoint.mode.provider !== 'DOCKER_SWARM'"><a ui-sref="container({id: container.Id})">{{ container|containername|truncate: truncate_size}}</a></td>
->>>>>>> f3a1250b
+              <td>{{ container.StackName ? container.StackName : '-' }}</td>
               <td><a ui-sref="image({id: container.Image})">{{ container.Image | hideshasum }}</a></td>
               <td ng-if="state.displayIP">{{ container.IP ? container.IP : '-' }}</td>
               <td ng-if="applicationState.endpoint.mode.provider === 'DOCKER_SWARM'">{{ container.hostIP }}</td>
