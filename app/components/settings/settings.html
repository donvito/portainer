<rd-header>
  <rd-header-title title="Settings">
  </rd-header-title>
  <rd-header-content>Settings</rd-header-content>
</rd-header>

<div class="row" ng-if="UserId === 1">
  <div class="col-lg-12 col-md-12 col-xs-12">
    <rd-widget>
      <rd-widget-header icon="fa-exclamation-triangle" title="Feature not available">
      </rd-widget-header>
      <rd-widget-body>
        <span class="small text-muted">You cannot change the password of this account in the demo version of Portainer.</span>
      </rd-wigdet-body>
    </rd-widget>
  </div>
</div>

<div class="row">
  <div class="col-lg-12 col-md-12 col-xs-12">
    <rd-widget>
      <rd-widget-header icon="fa-lock" title="Change user password"></rd-widget-header>
      <rd-widget-body>
        <form class="form-horizontal" style="margin-top: 15px;">
          <!-- current-password-input -->
          <div class="form-group">
            <label for="current_password" class="col-sm-2 control-label text-left">Current password</label>
            <div class="col-sm-8">
              <div class="input-group">
                <span class="input-group-addon"><i class="fa fa-lock" aria-hidden="true"></i></span>
                <input type="password" class="form-control" ng-model="formValues.currentPassword" id="current_password">
              </div>
            </div>
          </div>
          <!-- !current-password-input -->
          <div class="form-group" ng-if="invalidPassword">
            <div class="col-sm-12">
              <i class="fa fa-times red-icon" aria-hidden="true"></i>
              <span class="small text-muted">Current password is not valid</span>
            </div>
          </div>
          <!-- new-password-input -->
          <div class="form-group">
            <label for="new_password" class="col-sm-2 control-label text-left">New password</label>
            <div class="col-sm-8">
              <div class="input-group">
                <span class="input-group-addon"><i class="fa fa-lock" aria-hidden="true"></i></span>
                <input type="password" class="form-control" ng-model="formValues.newPassword" id="new_password">
              </div>
            </div>
          </div>
          <!-- !new-password-input -->
          <div class="form-group">
            <div class="col-sm-12">
              <i ng-class="{true: 'fa fa-check green-icon', false: 'fa fa-times red-icon'}[formValues.newPassword.length >= 8]" aria-hidden="true"></i>
              <span class="small text-muted">Your new password must be at least 8 characters long</span>
            </div>
          </div>
          <!-- confirm-password-input -->
          <div class="form-group">
            <label for="confirm_password" class="col-sm-2 control-label text-left">Confirm password</label>
            <div class="col-sm-8">
              <div class="input-group">
                <span class="input-group-addon"><i class="fa fa-lock" aria-hidden="true"></i></span>
                <input type="password" class="form-control" ng-model="formValues.confirmPassword" id="confirm_password">
                <span class="input-group-addon"><i ng-class="{true: 'fa fa-check green-icon', false: 'fa fa-times red-icon'}[formValues.newPassword !== '' && formValues.newPassword === formValues.confirmPassword]" aria-hidden="true"></i></span>
              </div>
            </div>
          </div>
          <!-- !confirm-password-input -->
          <div class="form-group">
<<<<<<< HEAD
            <div class="col-sm-2">
              <button type="submit" class="btn btn-primary btn-sm" ng-disabled="!formValues.currentPassword || formValues.newPassword.length < 8 || formValues.newPassword !== formValues.confirmPassword || UserId === 1" ng-click="updatePassword()">Update password</button>
=======
            <div class="col-sm-12">
              <button type="submit" class="btn btn-primary btn-sm" ng-disabled="!formValues.currentPassword || formValues.newPassword.length < 8 || formValues.newPassword !== formValues.confirmPassword" ng-click="updatePassword()">Update password</button>
>>>>>>> 9b9b2731
            </div>
          </div>
        </form>
      </rd-widget-body>
    </rd-widget>
  </div>
</div><|MERGE_RESOLUTION|>--- conflicted
+++ resolved
@@ -69,13 +69,8 @@
           </div>
           <!-- !confirm-password-input -->
           <div class="form-group">
-<<<<<<< HEAD
             <div class="col-sm-2">
               <button type="submit" class="btn btn-primary btn-sm" ng-disabled="!formValues.currentPassword || formValues.newPassword.length < 8 || formValues.newPassword !== formValues.confirmPassword || UserId === 1" ng-click="updatePassword()">Update password</button>
-=======
-            <div class="col-sm-12">
-              <button type="submit" class="btn btn-primary btn-sm" ng-disabled="!formValues.currentPassword || formValues.newPassword.length < 8 || formValues.newPassword !== formValues.confirmPassword" ng-click="updatePassword()">Update password</button>
->>>>>>> 9b9b2731
             </div>
           </div>
         </form>
