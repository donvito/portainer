<!-- Sidebar -->
<div id="sidebar-wrapper">
  <ul class="sidebar">
    <li class="sidebar-main">
      <a ng-click="toggleSidebar()" class="interactive">
        <img ng-if="logo" ng-src="{{ logo }}" class="img-responsive logo">
        <img ng-if="!logo" src="images/logo.png" class="img-responsive logo" alt="Portainer">
        <span class="menu-icon glyphicon glyphicon-transfer"></span>
      </a>
    </li>
    <li class="sidebar-title">
      <span>Active endpoint</span>
    </li>
    <li class="sidebar-title">
      <select class="select-endpoint form-control" ng-options="endpoint.Name for endpoint in endpoints" ng-model="activeEndpoint" ng-change="switchEndpoint(activeEndpoint)">
      </select>
    </li>
    <li class="sidebar-title"><span>Endpoint actions</span></li>
    <li class="sidebar-list">
      <a ui-sref="dashboard" ui-sref-active="active">Dashboard <span class="menu-icon fa fa-tachometer"></span></a>
    </li>
    <li class="sidebar-list">
      <a ui-sref="templates" ui-sref-active="active">App Templates <span class="menu-icon fa fa-rocket"></span></a>
      <div class="sidebar-sublist" ng-if="toggle && displayExternalContributors && ($state.current.name === 'templates' || $state.current.name === 'templates_linuxserver')">
        <a ui-sref="templates_linuxserver" ui-sref-active="active">LinuxServer.io</a>
      </div>
    </li>
<<<<<<< HEAD
    <li class="sidebar-list">
      <a ui-sref="stacks" ui-sref-active="active">Stacks <span class="menu-icon fa fa-th-list"></span></a>
    </li>
    <li class="sidebar-list" ng-if="applicationState.endpoint.mode.provider === 'DOCKER_SWARM_MODE'">
=======
    <li class="sidebar-list" ng-if="applicationState.endpoint.mode.provider === 'DOCKER_SWARM_MODE' && applicationState.endpoint.mode.role === 'MANAGER'">
>>>>>>> a6ef2716
      <a ui-sref="services" ui-sref-active="active">Services <span class="menu-icon fa fa-list-alt"></span></a>
    </li>
    <li class="sidebar-list">
      <a ui-sref="containers" ui-sref-active="active">Containers <span class="menu-icon fa fa-server"></span></a>
    </li>
    <li class="sidebar-list">
      <a ui-sref="images" ui-sref-active="active">Images <span class="menu-icon fa fa-clone"></span></a>
    </li>
    <li class="sidebar-list">
      <a ui-sref="networks" ui-sref-active="active">Networks <span class="menu-icon fa fa-sitemap"></span></a>
    </li>
    <li class="sidebar-list">
      <a ui-sref="volumes" ui-sref-active="active">Volumes <span class="menu-icon fa fa-cubes"></span></a>
    </li>
    <li class="sidebar-list" ng-if="applicationState.endpoint.apiVersion >= 1.25 && applicationState.endpoint.mode.provider === 'DOCKER_SWARM_MODE' && applicationState.endpoint.mode.role === 'MANAGER'">
      <a ui-sref="secrets" ui-sref-active="active">Secrets <span class="menu-icon fa fa-user-secret"></span></a>
    </li>
    <li class="sidebar-list" ng-if="applicationState.endpoint.mode.provider === 'DOCKER_STANDALONE' || applicationState.endpoint.mode.provider === 'VMWARE_VIC'">
      <a ui-sref="events" ui-sref-active="active">Events <span class="menu-icon fa fa-history"></span></a>
    </li>
    <li class="sidebar-list" ng-if="applicationState.endpoint.mode.provider === 'DOCKER_SWARM' || (applicationState.endpoint.mode.provider === 'DOCKER_SWARM_MODE' && applicationState.endpoint.mode.role === 'MANAGER')">
      <a ui-sref="swarm" ui-sref-active="active">Swarm <span class="menu-icon fa fa-object-group"></span></a>
    </li>
    <li class="sidebar-list" ng-if="applicationState.endpoint.mode.provider === 'DOCKER_STANDALONE' || applicationState.endpoint.mode.provider === 'VMWARE_VIC'">
      <a ui-sref="docker" ui-sref-active="active">Docker <span class="menu-icon fa fa-th"></span></a>
    </li>
    <li class="sidebar-title" ng-if="!applicationState.application.authentication || isAdmin || isTeamLeader">
      <span>Portainer settings</span>
    </li>
    <li class="sidebar-list" ng-if="applicationState.application.authentication && (isAdmin || isTeamLeader)">
      <a ui-sref="users" ui-sref-active="active">User management <span class="menu-icon fa fa-users"></span></a>
      <div class="sidebar-sublist" ng-if="toggle && ($state.current.name === 'users' || $state.current.name === 'user' || $state.current.name === 'teams' || $state.current.name === 'team')">
        <a ui-sref="teams" ui-sref-active="active">Teams</a>
      </div>
    </li>
    <li class="sidebar-list" ng-if="!applicationState.application.authentication || isAdmin">
      <a ui-sref="endpoints" ui-sref-active="active">Endpoints <span class="menu-icon fa fa-plug"></span></a>
    </li>
    <li class="sidebar-list" ng-if="!applicationState.application.authentication || isAdmin">
      <a ui-sref="registries" ui-sref-active="active">Registries <span class="menu-icon fa fa-database"></span></a>
    </li>
    <li class="sidebar-list" ng-if="!applicationState.application.authentication || isAdmin">
      <a ui-sref="settings" ui-sref-active="active">Settings <span class="menu-icon fa fa-cogs"></span></a>
      <div class="sidebar-sublist" ng-if="toggle && ($state.current.name === 'settings' || $state.current.name === 'settings_authentication') && applicationState.application.authentication && isAdmin">
        <a ui-sref="settings_authentication" ui-sref-active="active">Authentication</a>
      </div>
    </li>
  </ul>
  <div class="sidebar-footer">
    <div class="col-xs-12">
      <a href="https://github.com/portainer/portainer" target="_blank">
        <i class="fa fa-github" aria-hidden="true"></i>
        Portainer {{ uiVersion }}
      </a>
    </div>
  </div>
</div>
<!-- End Sidebar --><|MERGE_RESOLUTION|>--- conflicted
+++ resolved
@@ -25,14 +25,10 @@
         <a ui-sref="templates_linuxserver" ui-sref-active="active">LinuxServer.io</a>
       </div>
     </li>
-<<<<<<< HEAD
     <li class="sidebar-list">
       <a ui-sref="stacks" ui-sref-active="active">Stacks <span class="menu-icon fa fa-th-list"></span></a>
     </li>
-    <li class="sidebar-list" ng-if="applicationState.endpoint.mode.provider === 'DOCKER_SWARM_MODE'">
-=======
     <li class="sidebar-list" ng-if="applicationState.endpoint.mode.provider === 'DOCKER_SWARM_MODE' && applicationState.endpoint.mode.role === 'MANAGER'">
->>>>>>> a6ef2716
       <a ui-sref="services" ui-sref-active="active">Services <span class="menu-icon fa fa-list-alt"></span></a>
     </li>
     <li class="sidebar-list">
