angular.module('portainer.rest')
.factory('Service', ['$resource', 'DOCKER_ENDPOINT', 'EndpointProvider', 'HttpRequestHelper' ,function ServiceFactory($resource, DOCKER_ENDPOINT, EndpointProvider, HttpRequestHelper) {
  'use strict';
  return $resource(DOCKER_ENDPOINT + '/:endpointId/services/:id/:action', {
    endpointId: EndpointProvider.endpointID
  },
  {
    get: { method: 'GET', params: {id: '@id'} },
<<<<<<< HEAD
    query: { method: 'GET', isArray: true, params: {filters: '@filters'} },
    create: { method: 'POST', params: {action: 'create'} },
=======
    query: { method: 'GET', isArray: true },
    create: {
      method: 'POST', params: {action: 'create'},
      headers: { 'X-Registry-Auth': HttpRequestHelper.registryAuthenticationHeader }
    },
>>>>>>> 3592e88e
    update: { method: 'POST', params: {id: '@id', action: 'update', version: '@version'} },
    remove: { method: 'DELETE', params: {id: '@id'} }
  });
}]);<|MERGE_RESOLUTION|>--- conflicted
+++ resolved
@@ -6,16 +6,11 @@
   },
   {
     get: { method: 'GET', params: {id: '@id'} },
-<<<<<<< HEAD
     query: { method: 'GET', isArray: true, params: {filters: '@filters'} },
-    create: { method: 'POST', params: {action: 'create'} },
-=======
-    query: { method: 'GET', isArray: true },
     create: {
       method: 'POST', params: {action: 'create'},
       headers: { 'X-Registry-Auth': HttpRequestHelper.registryAuthenticationHeader }
     },
->>>>>>> 3592e88e
     update: { method: 'POST', params: {id: '@id', action: 'update', version: '@version'} },
     remove: { method: 'DELETE', params: {id: '@id'} }
   });
