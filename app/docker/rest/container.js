--- conflicted
+++ resolved
@@ -6,7 +6,6 @@
     endpointId: EndpointProvider.endpointID
   },
   {
-<<<<<<< HEAD
     query: {
       method: 'GET', params: { all: 0, action: 'json', filters: '@filters' },
       isArray: true
@@ -34,19 +33,12 @@
     unpause: {
       method: 'POST', params: { id: '@id', action: 'unpause' },
       headers: { 'X-PortainerAgent-Target': retrieveNodeNameFromConfig }
-=======
-    query: {method: 'GET', params: {all: 0, action: 'json', filters: '@filters' }, isArray: true},
-    get: {method: 'GET', params: {action: 'json'}},
-    stop: {method: 'POST', params: {id: '@id', t: 5, action: 'stop'}},
-    restart: {method: 'POST', params: {id: '@id', t: 5, action: 'restart'}},
-    kill: {method: 'POST', params: {id: '@id', action: 'kill'}},
-    pause: {method: 'POST', params: {id: '@id', action: 'pause'}},
-    unpause: {method: 'POST', params: {id: '@id', action: 'unpause'}},
+    },
     logs: {
       method: 'GET', params: { id: '@id', action: 'logs' },
       timeout: 4500, ignoreLoadingBar: true,
-      transformResponse: logsHandler, isArray: true
->>>>>>> a76ccff7
+      transformResponse: logsHandler, isArray: true,
+      headers: { 'X-PortainerAgent-Target': retrieveNodeNameFromConfig }
     },
     stats: {
       method: 'GET', params: { id: '@id', stream: false, action: 'stats' },
