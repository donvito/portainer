--- conflicted
+++ resolved
@@ -210,11 +210,7 @@
               <td>{{ item.StackName ? item.StackName : '-' }}</td>
               <td><a ui-sref="docker.images.image({ id: item.Image })">{{ item.Image | trimshasum }}</a></td>
               <td>{{ item.IP ? item.IP : '-' }}</td>
-<<<<<<< HEAD
-              <td>{{ item.NodeName ? item.NodeName : '-' }}</td>
-=======
               <td ng-if="$ctrl.showHostColumn">{{ item.NodeName ? item.NodeName : '-' }}</td>
->>>>>>> 55a96767
               <td>
                 <a ng-if="item.Ports.length > 0" ng-repeat="p in item.Ports" class="image-tag" ng-href="http://{{ $ctrl.publicUrl || p.host }}:{{p.public}}" target="_blank">
                   <i class="fa fa-external-link-alt" aria-hidden="true"></i> {{ p.public }}:{{ p.private }}
