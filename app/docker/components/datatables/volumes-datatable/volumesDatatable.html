<div class="datatable">
  <rd-widget>
    <rd-widget-body classes="no-padding">
      <div class="toolBar">
        <div class="toolBarTitle">
          <i class="fa" ng-class="$ctrl.titleIcon" aria-hidden="true" style="margin-right: 2px;"></i> {{ $ctrl.title }}
        </div>
        <div class="settings">
          <span class="setting" ng-class="{ 'setting-active': $ctrl.state.displayTextFilter }" ng-click="$ctrl.updateDisplayTextFilter()" ng-if="$ctrl.showTextFilter">
            <i class="fa fa-search" aria-hidden="true"></i> Search
          </span>
        </div>
      </div>
      <div class="actionBar">
        <button type="button" class="btn btn-sm btn-danger"
          ng-disabled="$ctrl.state.selectedItemCount === 0" ng-click="$ctrl.removeAction($ctrl.state.selectedItems)">
          <i class="fa fa-trash-alt space-right" aria-hidden="true"></i>Remove
        </button>
        <button type="button" class="btn btn-sm btn-primary" ui-sref="docker.volumes.new">
          <i class="fa fa-plus space-right" aria-hidden="true"></i>Add volume
        </button>
      </div>
      <div class="searchBar" ng-if="$ctrl.state.displayTextFilter">
        <i class="fa fa-search searchIcon" aria-hidden="true"></i>
        <input type="text" class="searchInput" ng-model="$ctrl.state.textFilter" placeholder="Search..." auto-focus>
      </div>
      <div class="table-responsive">
        <table class="table table-hover table-filters">
          <thead>
            <tr>
              <th uib-dropdown dropdown-append-to-body auto-close="disabled" is-open="$ctrl.filters.usage.open">
                <span class="md-checkbox">
                  <input id="select_all" type="checkbox" ng-model="$ctrl.state.selectAll" ng-change="$ctrl.selectAll()" />
                  <label for="select_all"></label>
                </span>
                <a ng-click="$ctrl.changeOrderBy('Id')">
                  Name
                  <i class="fa fa-sort-alpha-down" aria-hidden="true" ng-if="$ctrl.state.orderBy === 'Id' && !$ctrl.state.reverseOrder"></i>
                  <i class="fa fa-sort-alpha-up" aria-hidden="true" ng-if="$ctrl.state.orderBy === 'Id' && $ctrl.state.reverseOrder"></i>
                </a>
                <div>
                  <span uib-dropdown-toggle class="table-filter" ng-if="!$ctrl.filters.usage.enabled">Filter <i class="fa fa-filter" aria-hidden="true"></i></span>
                  <span uib-dropdown-toggle class="table-filter filter-active" ng-if="$ctrl.filters.usage.enabled">Filter <i class="fa fa-check" aria-hidden="true"></i></span>
                </div>
                <div class="dropdown-menu" uib-dropdown-menu>
                  <div class="tableMenu">
                    <div class="menuHeader">
                      Filter by usage
                    </div>
                    <div class="menuContent">
                      <div class="md-checkbox">
                        <input id="filter_usage_usedImages" type="checkbox" ng-model="$ctrl.filters.usage.showUsedVolumes" ng-change="$ctrl.onUsageFilterChange()"/>
                        <label for="filter_usage_usedImages">Used volumes</label>
                      </div>
                      <div class="md-checkbox">
                        <input id="filter_usage_unusedImages" type="checkbox" ng-model="$ctrl.filters.usage.showUnusedVolumes" ng-change="$ctrl.onUsageFilterChange()"/>
                        <label for="filter_usage_unusedImages">Unused volumes</label>
                      </div>
                    </div>
                    <div>
                      <a type="button" class="btn btn-default btn-sm" ng-click="$ctrl.filters.usage.open = false;">Close</a>
                    </div>
                  </div>
                </div>
              </th>
              <th>
                <a ng-click="$ctrl.changeOrderBy('StackName')">
                  Stack
                  <i class="fa fa-sort-alpha-down" aria-hidden="true" ng-if="$ctrl.state.orderBy === 'StackName' && !$ctrl.state.reverseOrder"></i>
                  <i class="fa fa-sort-alpha-up" aria-hidden="true" ng-if="$ctrl.state.orderBy === 'StackName' && $ctrl.state.reverseOrder"></i>
                </a>
              </th>
              <th>
                <a ng-click="$ctrl.changeOrderBy('Driver')">
                  Driver
                  <i class="fa fa-sort-alpha-down" aria-hidden="true" ng-if="$ctrl.state.orderBy === 'Driver' && !$ctrl.state.reverseOrder"></i>
                  <i class="fa fa-sort-alpha-up" aria-hidden="true" ng-if="$ctrl.state.orderBy === 'Driver' && $ctrl.state.reverseOrder"></i>
                </a>
              </th>
              <th>
                <a ng-click="$ctrl.changeOrderBy('Mountpoint')">
                  Mount point
                  <i class="fa fa-sort-alpha-down" aria-hidden="true" ng-if="$ctrl.state.orderBy === 'Mountpoint' && !$ctrl.state.reverseOrder"></i>
                  <i class="fa fa-sort-alpha-up" aria-hidden="true" ng-if="$ctrl.state.orderBy === 'Mountpoint' && $ctrl.state.reverseOrder"></i>
                </a>
              </th>
<<<<<<< HEAD
              <th>
=======
              <th ng-if="$ctrl.showHostColumn">
>>>>>>> 55a96767
                <a ng-click="$ctrl.changeOrderBy('NodeName')">
                  Host
                  <i class="fa fa-sort-alpha-down" aria-hidden="true" ng-if="$ctrl.state.orderBy === 'NodeName' && !$ctrl.state.reverseOrder"></i>
                  <i class="fa fa-sort-alpha-up" aria-hidden="true" ng-if="$ctrl.state.orderBy === 'NodeName' && $ctrl.state.reverseOrder"></i>
                </a>
              </th>
              <th ng-if="$ctrl.showOwnershipColumn">
                <a ng-click="$ctrl.changeOrderBy('ResourceControl.Ownership')">
                  Ownership
                  <i class="fa fa-sort-alpha-down" aria-hidden="true" ng-if="$ctrl.state.orderBy === 'ResourceControl.Ownership' && !$ctrl.state.reverseOrder"></i>
                  <i class="fa fa-sort-alpha-up" aria-hidden="true" ng-if="$ctrl.state.orderBy === 'ResourceControl.Ownership' && $ctrl.state.reverseOrder"></i>
                </a>
              </th>
            </tr>
          </thead>
          <tbody>
            <tr dir-paginate="item in ($ctrl.state.filteredDataSet = ($ctrl.dataset | filter: $ctrl.applyFilters | filter:$ctrl.state.textFilter | orderBy:$ctrl.state.orderBy:$ctrl.state.reverseOrder | itemsPerPage: $ctrl.state.paginatedItemLimit))" ng-class="{active: item.Checked}">
              <td>
                <span class="md-checkbox">
                  <input id="select_{{ $index }}" type="checkbox" ng-model="item.Checked" ng-change="$ctrl.selectItem(item)"/>
                  <label for="select_{{ $index }}"></label>
                </span>
                <a ui-sref="docker.volumes.volume({ id: item.Id, nodeName: item.NodeName })" class="monospaced">{{ item.Id | truncate:25 }}</a>
                <span style="margin-left: 10px;" class="label label-warning image-tag" ng-if="item.dangling">Unused</span>
              </td>
              <td>{{ item.StackName ? item.StackName : '-' }}</td>
              <td>{{ item.Driver }}</td>
              <td>{{ item.Mountpoint | truncatelr }}</td>
<<<<<<< HEAD
              <td>{{ item.NodeName ? item.NodeName : '-' }}</td>
=======
              <td ng-if="$ctrl.showHostColumn">{{ item.NodeName ? item.NodeName : '-' }}</td>
>>>>>>> 55a96767
              <td ng-if="$ctrl.showOwnershipColumn">
                <span>
                  <i ng-class="item.ResourceControl.Ownership | ownershipicon" aria-hidden="true"></i>
                  {{ item.ResourceControl.Ownership ? item.ResourceControl.Ownership : item.ResourceControl.Ownership = 'public' }}
                </span>
              </td>
            </tr>
            <tr ng-if="!$ctrl.dataset">
              <td colspan="6" class="text-center text-muted">Loading...</td>
            </tr>
            <tr ng-if="$ctrl.state.filteredDataSet.length === 0">
              <td colspan="6" class="text-center text-muted">No volume available.</td>
            </tr>
          </tbody>
        </table>
      </div>
      <div class="footer" ng-if="$ctrl.dataset">
        <div class="infoBar" ng-if="$ctrl.state.selectedItemCount !== 0">
          {{ $ctrl.state.selectedItemCount }} item(s) selected
        </div>
        <div class="paginationControls">
          <form class="form-inline">
            <span class="limitSelector">
              <span style="margin-right: 5px;">
                Items per page
              </span>
              <select class="form-control" ng-model="$ctrl.state.paginatedItemLimit" ng-change="$ctrl.changePaginationLimit()">
                <option value="0">All</option>
                <option value="10">10</option>
                <option value="25">25</option>
                <option value="50">50</option>
                <option value="100">100</option>
              </select>
            </span>
            <dir-pagination-controls max-size="5"></dir-pagination-controls>
          </form>
        </div>
      </div>
    </rd-widget-body>
  </rd-widget>
</div><|MERGE_RESOLUTION|>--- conflicted
+++ resolved
@@ -84,11 +84,7 @@
                   <i class="fa fa-sort-alpha-up" aria-hidden="true" ng-if="$ctrl.state.orderBy === 'Mountpoint' && $ctrl.state.reverseOrder"></i>
                 </a>
               </th>
-<<<<<<< HEAD
-              <th>
-=======
               <th ng-if="$ctrl.showHostColumn">
->>>>>>> 55a96767
                 <a ng-click="$ctrl.changeOrderBy('NodeName')">
                   Host
                   <i class="fa fa-sort-alpha-down" aria-hidden="true" ng-if="$ctrl.state.orderBy === 'NodeName' && !$ctrl.state.reverseOrder"></i>
@@ -117,11 +113,7 @@
               <td>{{ item.StackName ? item.StackName : '-' }}</td>
               <td>{{ item.Driver }}</td>
               <td>{{ item.Mountpoint | truncatelr }}</td>
-<<<<<<< HEAD
-              <td>{{ item.NodeName ? item.NodeName : '-' }}</td>
-=======
               <td ng-if="$ctrl.showHostColumn">{{ item.NodeName ? item.NodeName : '-' }}</td>
->>>>>>> 55a96767
               <td ng-if="$ctrl.showOwnershipColumn">
                 <span>
                   <i ng-class="item.ResourceControl.Ownership | ownershipicon" aria-hidden="true"></i>
