--- conflicted
+++ resolved
@@ -93,11 +93,7 @@
                   <i class="fa fa-sort-alpha-up" aria-hidden="true" ng-if="$ctrl.state.orderBy === 'Created' && $ctrl.state.reverseOrder"></i>
                 </a>
               </th>
-<<<<<<< HEAD
-              <th>
-=======
               <th ng-if="$ctrl.showHostColumn">
->>>>>>> 55a96767
                 <a ng-click="$ctrl.changeOrderBy('NodeName')">
                   Host
                   <i class="fa fa-sort-alpha-down" aria-hidden="true" ng-if="$ctrl.state.orderBy === 'NodeName' && !$ctrl.state.reverseOrder"></i>
@@ -121,11 +117,7 @@
               </td>
               <td>{{ item.VirtualSize | humansize }}</td>
               <td>{{ item.Created | getisodatefromtimestamp }}</td>
-<<<<<<< HEAD
-              <td>{{ item.NodeName ? item.NodeName : '-' }}</td>
-=======
               <td ng-if="$ctrl.showHostColumn">{{ item.NodeName ? item.NodeName : '-' }}</td>
->>>>>>> 55a96767
             </tr>
             <tr ng-if="!$ctrl.dataset">
               <td colspan="5" class="text-center text-muted">Loading...</td>
